--- conflicted
+++ resolved
@@ -175,11 +175,7 @@
   { simp [coeff_single, finsupp.mul_sum, coeff_sum],
     apply sum_congr rfl,
     assume i hi, by_cases i = n; simp [h] },
-<<<<<<< HEAD
   { simp [finsupp.sum] }
-=======
-  { simp [finsupp.sum], apply add_monoid.smul_zero }, -- TODO why doesn't simp do this?
->>>>>>> e7582631
 end
 
 @[simp] lemma coeff_smul (p : polynomial α) (r : α) (n : ℕ) :
