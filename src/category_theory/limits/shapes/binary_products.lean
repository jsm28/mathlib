--- conflicted
+++ resolved
@@ -90,8 +90,8 @@
 abbreviation prod (X Y : C) [has_limit (pair X Y)] := limit (pair X Y)
 abbreviation coprod (X Y : C) [has_colimit (pair X Y)] := colimit (pair X Y)
 
-notation X `⨯`:20 Y:20 := prod X Y
-notation X `⨿`:20 Y:20 := coprod X Y
+notation X ` ⨯ `:20 Y:20 := prod X Y
+notation X ` ⨿ `:20 Y:20 := coprod X Y
 
 abbreviation prod.fst {X Y : C} [has_limit (pair X Y)] : X ⨯ Y ⟶ X :=
 limit.π (pair X Y) walking_pair.left
@@ -102,16 +102,15 @@
 abbreviation coprod.inr {X Y : C} [has_colimit (pair X Y)] : Y ⟶ X ⨿ Y :=
 colimit.ι (pair X Y) walking_pair.right
 
-<<<<<<< HEAD
 @[extensionality]
-lemma prod.ext {X Y Z : C} [has_limit (pair X Y)] {f g : Z ⟶ X ×' Y}
+lemma prod.ext {X Y Z : C} [has_limit (pair X Y)] {f g : Z ⟶ X × Y}
   (h₀ : f ≫ prod.fst = g ≫ prod.fst)
   (h₁ : f ≫ prod.snd = g ≫ prod.snd) :
   f = g :=
 by ext ⟨ ⟩; assumption
 
 @[extensionality]
-lemma coprod.ext {X Y Z : C} [has_colimit (pair X Y)] {f g : X ⊕' Y ⟶ Z}
+lemma coprod.ext {X Y Z : C} [has_colimit (pair X Y)] {f g : X ⨿ Y ⟶ Z}
   (h₀ : coprod.inl ≫ f = coprod.inl ≫ g)
   (h₁ : coprod.inr ≫ f = coprod.inr ≫ g) :
   f = g :=
@@ -119,9 +118,6 @@
 
 abbreviation prod.lift {W X Y : C} [has_limit (pair X Y)] (f : W ⟶ X) (g : W ⟶ Y) : W ⟶ X ×' Y :=
 
-=======
-abbreviation prod.lift {W X Y : C} [has_limit (pair X Y)] (f : W ⟶ X) (g : W ⟶ Y) : W ⟶ X ⨯ Y :=
->>>>>>> 61ccaf65
 limit.lift _ (binary_fan.mk f g)
 abbreviation coprod.desc {W X Y : C} [has_colimit (pair X Y)] (f : X ⟶ W) (g : Y ⟶ W) : X ⨿ Y ⟶ W :=
 colimit.desc _ (binary_cofan.mk f g)
