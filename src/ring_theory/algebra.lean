/-
Copyright (c) 2018 Kenny Lau. All rights reserved.
Released under Apache 2.0 license as described in the file LICENSE.
Authors: Kenny Lau, Yury Kudryashov
-/

import data.complex.basic
import data.matrix.basic
import linear_algebra.tensor_product
import ring_theory.subring
import algebra.commute

/-!
# Algebra over Commutative Semiring (under category)

In this file we define algebra over commutative (semi)rings, algebra homomorphisms `alg_hom`,
and `subalgebra`s. We also define usual operations on `alg_hom`s (`id`, `comp`) and subalgebras
(`map`, `comap`).

## Notations

* `A →ₐ[R] B` : `R`-algebra homomorphism from `A` to `B`.
-/
noncomputable theory

universes u v w u₁ v₁

open_locale tensor_product

section prio
-- We set this priority to 0 later in this file
set_option default_priority 200 -- see Note [default priority]
/-- The category of R-algebras where R is a commutative
ring is the under category R ↓ CRing. In the categorical
setting we have a forgetful functor R-Alg ⥤ R-Mod.
However here it extends module in order to preserve
definitional equality in certain cases. -/
@[nolint has_inhabited_instance]
class algebra (R : Type u) (A : Type v) [comm_semiring R] [semiring A]
  extends has_scalar R A, R →+* A :=
(commutes' : ∀ r x, to_fun r * x = x * to_fun r)
(smul_def' : ∀ r x, r • x = to_fun r * x)
end prio

/-- Embedding `R →+* A` given by `algebra` structure. -/
def algebra_map (R : Type u) (A : Type v) [comm_semiring R] [semiring A] [algebra R A] : R →+* A :=
algebra.to_ring_hom

/-- Creating an algebra from a morphism in CRing. -/
def ring_hom.to_algebra {R S} [comm_semiring R] [semiring S] (i : R →+* S)
  (h : ∀ c x, i c * x = x * i c) :
  algebra R S :=
{ smul := λ c x, i c * x,
  commutes' := h,
  smul_def' := λ c x, rfl,
  .. i}

namespace algebra

variables {R : Type u} {S : Type v} {A : Type w}

section semiring

variables [comm_semiring R] [comm_semiring S] [semiring A] [algebra R A]

<<<<<<< HEAD
/--
Creating an algebra from a function `i : R → A`,
where `R` is a commutative ring and `A` is a possibly non-commutative ring,
equipped with `is_ring_hom i`.
-/
-- The `is_ring_hom` argument is explicit, rather than instance implicit,
-- as typically at the point of use in this file it is constructed "on the spot".
def of_fun' {A : Type w} [ring A] (i : R → A) (_ : is_ring_hom i) (comm : ∀ r a, a * i r = i r * a) : algebra R A :=
{ smul := λ c x, i c * x,
  to_fun := i,
  commutes' := comm,
  smul_def' := λ c x, rfl }

/--
Creating an algebra from a homomorphism `i : R →+* A`
where `R` is a commutative ring and `A` is a possibly non-commutative ring,
-/
def of_ring_hom' {A : Type w} [ring A] (i : R →+* A) (comm : ∀ r a, a * i r = i r * a) : algebra R A :=
{ smul := λ c x, i c * x,
  to_fun := i,
  commutes' := comm,
  smul_def' := λ c x, rfl }

/--
Creating an algebra from a function `i : R → S` between commutative rings,
equipped with `is_ring_hom i`.
-/
-- The `is_ring_hom` argument is explicit, rather than instance implicit,
-- as typically at the point of use in this file it is constructed "on the spot".
def of_fun (i : R → S) (I : is_ring_hom i) : algebra R S :=
of_fun' i I (λ r a, mul_comm a (i r))

/-- Creating an algebra from a homomorphism `i : R →+* S` between commutative rings. -/
def of_ring_hom (i : R →+* S) : algebra R S :=
of_ring_hom' i (λ r a, mul_comm a (i r))

lemma smul_def'' (r : R) (x : A) : r • x = algebra_map A r * x :=
=======
lemma smul_def'' (r : R) (x : A) : r • x = algebra_map R A r * x :=
>>>>>>> 8356b798
algebra.smul_def' r x

@[priority 200] -- see Note [lower instance priority]
instance to_semimodule : semimodule R A :=
{ one_smul := by simp [smul_def''],
  mul_smul := by simp [smul_def'', mul_assoc],
  smul_add := by simp [smul_def'', mul_add],
  smul_zero := by simp [smul_def''],
  add_smul := by simp [smul_def'', add_mul],
  zero_smul := by simp [smul_def''] }

-- from now on, we don't want to use the following instance anymore
attribute [instance, priority 0] algebra.to_has_scalar

lemma smul_def (r : R) (x : A) : r • x = algebra_map R A r * x :=
algebra.smul_def' r x

theorem commutes (r : R) (x : A) : algebra_map R A r * x = x * algebra_map R A r :=
algebra.commutes' r x

theorem left_comm (r : R) (x y : A) : x * (algebra_map R A r * y) = algebra_map R A r * (x * y) :=
by rw [← mul_assoc, ← commutes, mul_assoc]

@[simp] lemma mul_smul_comm (s : R) (x y : A) :
  x * (s • y) = s • (x * y) :=
by rw [smul_def, smul_def, left_comm]

@[simp] lemma smul_mul_assoc (r : R) (x y : A) :
  (r • x) * y = r • (x * y) :=
<<<<<<< HEAD
by rw [smul_def, smul_def, mul_assoc].

/-- The monoid algebra R[G] is an algebra over R. -/
instance algebra_monoid_algebra {G : Type*} [monoid G] : algebra R (monoid_algebra R G) :=
{ to_fun := (monoid_algebra.single_one.ring_hom : R →+* monoid_algebra R G),
  commutes' := monoid_algebra.single_one.central,
  smul_def' := λ r f, monoid_algebra.module_smul_eq r f (by simp),
  .. monoid_algebra.module }

/-- The additive monoid algebra R[G] is an algebra over R. -/
instance algebra_add_monoid_algebra {G : Type*} [add_monoid G] : algebra R (add_monoid_algebra R G) :=
{ to_fun := (add_monoid_algebra.single_one.ring_hom : R →+* add_monoid_algebra R G),
  commutes' := add_monoid_algebra.single_one.central,
  smul_def' := λ r f, add_monoid_algebra.module_smul_eq r f (by simp),
  .. add_monoid_algebra.module }

/-- The algebra of polynomials over R. -/
instance polynomial (R : Type u) [comm_ring R] : algebra R (polynomial R) :=
algebra.algebra_add_monoid_algebra
-- FIXME revisit:
-- Unfortunately we can't just write `algebra.algebra_add_monoid_algebra` here,
-- as the `module R (polynomial R)` instance that results is not definitionally
-- equal to `polynomial.module` previously defined.
-- { to_fun := polynomial.C,
--   commutes' := λ _ _, mul_comm _ _,
--   smul_def' := λ c p, (polynomial.C_mul' c p).symm,
--   .. polynomial.module }

/-- The algebra of multivariate polynomials. -/
instance mv_polynomial (R : Type u) [comm_ring R]
  (ι : Type v) : algebra R (mv_polynomial ι R) :=
algebra.algebra_add_monoid_algebra
-- { to_fun := mv_polynomial.C,
--   commutes' := λ _ _, mul_comm _ _,
--   smul_def' := λ c p, (mv_polynomial.C_mul' c p).symm,
--   .. mv_polynomial.module }

/-- Creating an algebra from a subring. This is the dual of ring extension. -/
instance of_subring (S : set R) [is_subring S] : algebra S R :=
of_fun subtype.val ⟨rfl, λ _ _, rfl, λ _ _, rfl⟩
=======
by rw [smul_def, smul_def, mul_assoc]

end semiring

-- TODO (semimodule linear maps): once we have them, port next section to semirings

section ring

variables [comm_ring R] [ring A] [algebra R A]

@[priority 200] -- see Note [lower instance priority]
instance to_module : module R A := { .. algebra.to_semimodule }

/-- Creating an algebra from a subring. This is the dual of ring extension. -/
instance of_subring (S : set R) [is_subring S] : algebra S R :=
ring_hom.to_algebra ⟨coe, rfl, λ _ _, rfl, rfl, λ _ _, rfl⟩ $ λ _, mul_comm  _
>>>>>>> 8356b798

variables (R A)
/-- The multiplication in an algebra is a bilinear map. -/
def lmul : A →ₗ A →ₗ A :=
linear_map.mk₂ R (*)
  (λ x y z, add_mul x y z)
  (λ c x y, by rw [smul_def, smul_def, mul_assoc _ x y])
  (λ x y z, mul_add x y z)
  (λ c x y, by rw [smul_def, smul_def, left_comm])

/-- The multiplication on the left in an algebra is a linear map. -/
def lmul_left (r : A) : A →ₗ A :=
lmul R A r

/-- The multiplication on the right in an algebra is a linear map. -/
def lmul_right (r : A) : A →ₗ A :=
(lmul R A).flip r

variables {R A}

@[simp] lemma lmul_apply (p q : A) : lmul R A p q = p * q := rfl
@[simp] lemma lmul_left_apply (p q : A) : lmul_left R A p q = p * q := rfl
@[simp] lemma lmul_right_apply (p q : A) : lmul_right R A p q = q * p := rfl

end ring

end algebra

instance module.endomorphism_algebra (R : Type u) (M : Type v)
  [comm_ring R] [add_comm_group M] [module R M] : algebra R (M →ₗ[R] M) :=
{ to_fun    := λ r, r • linear_map.id,
  map_one' := one_smul _ _,
  map_zero' := zero_smul _ _,
  map_add' := λ r₁ r₂, add_smul _ _ _,
  map_mul' := λ r₁ r₂, by { ext x, simp [mul_smul] },
  commutes' := by { intros, ext, simp },
  smul_def' := by { intros, ext, simp } }

instance matrix_algebra (n : Type u) (R : Type v)
  [fintype n] [decidable_eq n] [comm_semiring R] : algebra R (matrix n n R) :=
{ to_fun    := λ r, r • 1,
  map_one'  := one_smul _ _,
  map_mul'  := λ r₁ r₂, by { ext, simp [mul_assoc] },
  map_zero' :=  zero_smul _ _,
  map_add'  := λ _ _, add_smul _ _ _,
  commutes' := by { intros, simp },
  smul_def' := by { intros, simp } }

set_option old_structure_cmd true
/-- Defining the homomorphism in the category R-Alg. -/
@[nolint has_inhabited_instance]
structure alg_hom (R : Type u) (A : Type v) (B : Type w)
  [comm_semiring R] [semiring A] [semiring B] [algebra R A] [algebra R B] extends ring_hom A B :=
(commutes' : ∀ r : R, to_fun (algebra_map R A r) = algebra_map R B r)

run_cmd tactic.add_doc_string `alg_hom.to_ring_hom "Reinterpret an `alg_hom` as a `ring_hom`"

infixr ` →ₐ `:25 := alg_hom _
notation A ` →ₐ[`:25 R `] ` B := alg_hom R A B

namespace alg_hom

variables {R : Type u} {A : Type v} {B : Type w} {C : Type u₁} {D : Type v₁}

section semiring

variables [comm_semiring R] [semiring A] [semiring B] [semiring C] [semiring D]
variables [algebra R A] [algebra R B] [algebra R C] [algebra R D]

instance : has_coe_to_fun (A →ₐ[R] B) := ⟨_, λ f, f.to_fun⟩

instance : has_coe (A →ₐ[R] B) (A →+* B) := ⟨alg_hom.to_ring_hom⟩

variables (φ : A →ₐ[R] B)

@[ext]
theorem ext ⦃φ₁ φ₂ : A →ₐ[R] B⦄ (H : ∀ x, φ₁ x = φ₂ x) : φ₁ = φ₂ :=
by cases φ₁; cases φ₂; congr' 1; ext; apply H

theorem commutes (r : R) : φ (algebra_map R A r) = algebra_map R B r := φ.commutes' r

theorem comp_algebra_map : φ.to_ring_hom.comp (algebra_map R A) = algebra_map R B :=
ring_hom.ext $ φ.commutes

@[simp] lemma map_add (r s : A) : φ (r + s) = φ r + φ s :=
φ.to_ring_hom.map_add r s

@[simp] lemma map_zero : φ 0 = 0 :=
φ.to_ring_hom.map_zero

@[simp] lemma map_mul (x y) : φ (x * y) = φ x * φ y :=
φ.to_ring_hom.map_mul x y

@[simp] lemma map_one : φ 1 = 1 :=
φ.to_ring_hom.map_one

section

variables (R A)
/-- Identity map as an `alg_hom`. -/
protected def id : A →ₐ[R] A :=
{ commutes' := λ _, rfl,
  ..ring_hom.id A  }

end

@[simp] lemma id_apply (p : A) : alg_hom.id R A p = p := rfl

/-- Composition of algebra homeomorphisms. -/
def comp (φ₁ : B →ₐ[R] C) (φ₂ : A →ₐ[R] B) : A →ₐ[R] C :=
{ commutes' := λ r : R, by rw [← φ₁.commutes, ← φ₂.commutes]; refl,
  .. φ₁.to_ring_hom.comp ↑φ₂ }

@[simp] lemma comp_apply (φ₁ : B →ₐ[R] C) (φ₂ : A →ₐ[R] B) (p : A) :
  φ₁.comp φ₂ p = φ₁ (φ₂ p) := rfl

@[simp] theorem comp_id : φ.comp (alg_hom.id R A) = φ :=
ext $ λ x, rfl

@[simp] theorem id_comp : (alg_hom.id R B).comp φ = φ :=
ext $ λ x, rfl

theorem comp_assoc (φ₁ : C →ₐ[R] D) (φ₂ : B →ₐ[R] C) (φ₃ : A →ₐ[R] B) :
  (φ₁.comp φ₂).comp φ₃ = φ₁.comp (φ₂.comp φ₃) :=
ext $ λ x, rfl

end semiring

variables [comm_ring R] [ring A] [ring B] [ring C]
variables [algebra R A] [algebra R B] [algebra R C] (φ : A →ₐ[R] B)

@[simp] lemma map_neg (x) : φ (-x) = -φ x :=
φ.to_ring_hom.map_neg x

@[simp] lemma map_sub (x y) : φ (x - y) = φ x - φ y :=
φ.to_ring_hom.map_sub x y

/-- R-Alg ⥤ R-Mod -/
def to_linear_map : A →ₗ B :=
{ to_fun := φ,
  add := φ.map_add,
  smul := λ (c : R) x, by rw [algebra.smul_def, φ.map_mul, φ.commutes c, algebra.smul_def] }

@[simp] lemma to_linear_map_apply (p : A) : φ.to_linear_map p = φ p := rfl

theorem to_linear_map_inj {φ₁ φ₂ : A →ₐ[R] B} (H : φ₁.to_linear_map = φ₂.to_linear_map) : φ₁ = φ₂ :=
ext $ λ x, show φ₁.to_linear_map x = φ₂.to_linear_map x, by rw H

@[simp] lemma comp_to_linear_map (f : A →ₐ[R] B) (g : B →ₐ[R] C) :
  (g.comp f).to_linear_map = g.to_linear_map.comp f.to_linear_map := rfl

end alg_hom

namespace algebra

variables (R : Type u) (S : Type v) (A : Type w)
include R S A

/-- `comap R S A` is a type alias for `A`, and has an R-algebra structure defined on it
  when `algebra R S` and `algebra S A`. -/
/- This is done to avoid a type class search with meta-variables `algebra R ?m_1` and
    `algebra ?m_1 A -/
/- The `nolint` attribute is added because it has unused arguments `R` and `S`, but these are necessary for synthesizing the
     appropriate type classes -/
@[nolint unused_arguments]
def comap : Type w := A

instance comap.inhabited [h : inhabited A] : inhabited (comap R S A) := h
instance comap.semiring [h : semiring A] : semiring (comap R S A) := h
instance comap.ring [h : ring A] : ring (comap R S A) := h
instance comap.comm_semiring [h : comm_semiring A] : comm_semiring (comap R S A) := h
instance comap.comm_ring [h : comm_ring A] : comm_ring (comap R S A) := h

instance comap.algebra' [comm_semiring S] [semiring A] [h : algebra S A] :
  algebra S (comap R S A) := h

/-- Identity homomorphism `A →ₐ[S] comap R S A`. -/
def comap.to_comap [comm_semiring S] [semiring A] [algebra S A] :
  A →ₐ[S] comap R S A := alg_hom.id S A
/-- Identity homomorphism `comap R S A →ₐ[S] A`. -/
def comap.of_comap [comm_semiring S] [semiring A] [algebra S A] :
  comap R S A →ₐ[S] A := alg_hom.id S A

variables [comm_semiring R] [comm_semiring S] [semiring A] [algebra R S] [algebra S A]

/-- `R ⟶ S` induces `S-Alg ⥤ R-Alg` -/
instance comap.algebra : algebra R (comap R S A) :=
{ smul := λ r x, (algebra_map R S r • x : A),
  commutes' := λ r x, algebra.commutes _ _,
  smul_def' := λ _ _, algebra.smul_def _ _,
  .. (algebra_map S A).comp (algebra_map R S) }

/-- Embedding of `S` into `comap R S A`. -/
def to_comap : S →ₐ[R] comap R S A :=
{ commutes' := λ r, rfl,
  .. algebra_map S A }

theorem to_comap_apply (x) : to_comap R S A x = algebra_map S A x := rfl

end algebra

namespace alg_hom

variables {R : Type u} {S : Type v} {A : Type w} {B : Type u₁}
variables [comm_semiring R] [comm_semiring S] [semiring A] [semiring B]
variables [algebra R S] [algebra S A] [algebra S B] (φ : A →ₐ[S] B)
include R

/-- R ⟶ S induces S-Alg ⥤ R-Alg -/
def comap : algebra.comap R S A →ₐ[R] algebra.comap R S B :=
{ commutes' := λ r, φ.commutes (algebra_map R S r)
  ..φ }

end alg_hom

namespace rat

instance algebra_rat {α} [division_ring α] [char_zero α] : algebra ℚ α :=
(rat.cast_hom α).to_algebra $
λ r x, (commute.cast_int_left x r.1).div_left (commute.cast_nat_left x r.2)

end rat

namespace complex

instance algebra_over_reals : algebra ℝ ℂ :=
<<<<<<< HEAD
algebra.of_fun coe $ by constructor; intros; simp [one_re]

instance : has_scalar ℝ ℂ := { smul := λ r c, ↑r * c}
=======
(ring_hom.of coe).to_algebra $ λ _, mul_comm _
>>>>>>> 8356b798

end complex

/-- A subalgebra is a subring that includes the range of `algebra_map`. -/
structure subalgebra (R : Type u) (A : Type v)
  [comm_ring R] [ring A] [algebra R A] : Type v :=
(carrier : set A) [subring : is_subring carrier]
(range_le' : set.range (algebra_map R A) ≤ carrier)

namespace subalgebra

variables {R : Type u} {A : Type v}
variables [comm_ring R] [ring A] [algebra R A]
include R

instance : has_coe (subalgebra R A) (set A) :=
⟨λ S, S.carrier⟩

lemma range_le (S : subalgebra R A) : set.range (algebra_map R A) ≤ S := S.range_le'

instance : has_mem A (subalgebra R A) :=
⟨λ x S, x ∈ (S : set A)⟩

variables {A}
theorem mem_coe {x : A} {s : subalgebra R A} : x ∈ (s : set A) ↔ x ∈ s :=
iff.rfl

@[ext] theorem ext {S T : subalgebra R A}
  (h : ∀ x : A, x ∈ S ↔ x ∈ T) : S = T :=
by cases S; cases T; congr; ext x; exact h x

theorem ext_iff {S T : subalgebra R A} : S = T ↔ ∀ x : A, x ∈ S ↔ x ∈ T :=
⟨λ h x, by rw h, ext⟩

variables (S : subalgebra R A)

instance : is_subring (S : set A) := S.subring
instance : ring S := @@subtype.ring _ S.is_subring
instance : inhabited S := ⟨0⟩
instance (R : Type u) (A : Type v) [comm_ring R] [comm_ring A]
  [algebra R A] (S : subalgebra R A) : comm_ring S := @@subtype.comm_ring _ S.is_subring

instance algebra : algebra R S :=
{ smul := λ (c:R) x, ⟨c • x.1,
    by rw algebra.smul_def; exact @@is_submonoid.mul_mem _ S.2.2 (S.3 ⟨c, rfl⟩) x.2⟩,
  commutes' := λ c x, subtype.eq $ algebra.commutes _ _,
  smul_def' := λ c x, subtype.eq $ algebra.smul_def _ _,
  .. (algebra_map R A).cod_restrict S $ λ x, S.range_le ⟨x, rfl⟩ }

instance to_algebra (R : Type u) (A : Type v) [comm_ring R] [comm_ring A]
  [algebra R A] (S : subalgebra R A) : algebra S A :=
algebra.of_subring _

/-- Embedding of a subalgebra into the algebra. -/
def val : S →ₐ[R] A :=
by refine_struct { to_fun := subtype.val }; intros; refl

/-- Convert a `subalgebra` to `submodule` -/
def to_submodule : submodule R A :=
{ carrier := S,
  zero := (0:S).2,
  add := λ x y hx hy, (⟨x, hx⟩ + ⟨y, hy⟩ : S).2,
  smul := λ c x hx, (algebra.smul_def c x).symm ▸
    (⟨algebra_map R A c, S.range_le ⟨c, rfl⟩⟩ * ⟨x, hx⟩:S).2 }

instance coe_to_submodule : has_coe (subalgebra R A) (submodule R A) :=
⟨to_submodule⟩

instance to_submodule.is_subring : is_subring ((S : submodule R A) : set A) := S.2

instance : partial_order (subalgebra R A) :=
{ le := λ S T, (S : set A) ≤ (T : set A),
  le_refl := λ _, le_refl _,
  le_trans := λ _ _ _, le_trans,
  le_antisymm := λ S T hst hts, ext $ λ x, ⟨@hst x, @hts x⟩ }

/-- Reinterpret an `S`-subalgebra as an `R`-subalgebra in `comap R S A`. -/
def comap {R : Type u} {S : Type v} {A : Type w}
  [comm_ring R] [comm_ring S] [ring A] [algebra R S] [algebra S A]
  (iSB : subalgebra S A) : subalgebra R (algebra.comap R S A) :=
{ carrier := (iSB : set A),
  subring := iSB.is_subring,
  range_le' := λ a ⟨r, hr⟩, hr ▸ iSB.range_le ⟨_, rfl⟩ }

/-- If `S` is an `R`-subalgebra of `A` and `T` is an `S`-subalgebra of `A`,
then `T` is an `R`-subalgebra of `A`. -/
def under {R : Type u} {A : Type v} [comm_ring R] [comm_ring A]
  {i : algebra R A} (S : subalgebra R A)
  (T : subalgebra S A) : subalgebra R A :=
{ carrier := T,
  range_le' := (λ a ⟨r, hr⟩, hr ▸ T.range_le ⟨⟨algebra_map R A r, S.range_le ⟨r, rfl⟩⟩, rfl⟩) }

end subalgebra

namespace alg_hom

variables {R : Type u} {A : Type v} {B : Type w}
variables [comm_ring R] [ring A] [ring B] [algebra R A] [algebra R B]
variables (φ : A →ₐ[R] B)

/-- Range of an `alg_hom` as a subalgebra. -/
protected def range (φ : A →ₐ[R] B) : subalgebra R B :=
begin
  haveI : is_subring (set.range φ) := show is_subring (set.range φ.to_ring_hom), by apply_instance,
  exact ⟨set.range φ, λ y ⟨r, hr⟩, ⟨algebra_map R A r, hr ▸ φ.commutes r⟩⟩
end

end alg_hom

namespace algebra

variables {R : Type u} (A : Type v)
variables [comm_ring R] [ring A] [algebra R A]
include R

variables (R)
<<<<<<< HEAD
instance id : algebra R R :=
algebra.of_ring_hom (ring_hom.id R)
=======
instance id : algebra R R := (ring_hom.id R).to_algebra mul_comm
>>>>>>> 8356b798

namespace id

@[simp] lemma map_eq_self (x : R) : algebra_map R R x = x := rfl

@[simp] lemma smul_eq_mul (x y : R) : x • y = x * y := rfl

end id

/-- `algebra_map` as an `alg_hom`. -/
def of_id : R →ₐ[R] A :=
{ commutes' := λ _, rfl, .. algebra_map R A }
variables {R}

theorem of_id_apply (r) : of_id R A r = algebra_map R A r := rfl

variables (R) {A}
/-- The minimal subalgebra that includes `s`. -/
def adjoin (s : set A) : subalgebra R A :=
{ carrier := ring.closure (set.range (algebra_map R A) ∪ s),
  range_le' := le_trans (set.subset_union_left _ _) ring.subset_closure }
variables {R}

protected lemma gc : galois_connection (adjoin R : set A → subalgebra R A) coe :=
λ s S, ⟨λ H, le_trans (le_trans (set.subset_union_right _ _) ring.subset_closure) H,
λ H, ring.closure_subset $ set.union_subset S.range_le H⟩

/-- Galois insertion between `adjoin` and `coe`. -/
protected def gi : galois_insertion (adjoin R : set A → subalgebra R A) coe :=
{ choice := λ s hs, adjoin R s,
  gc := algebra.gc,
  le_l_u := λ S, (algebra.gc (S : set A) (adjoin R S)).1 $ le_refl _,
  choice_eq := λ _ _, rfl }

instance : complete_lattice (subalgebra R A) :=
galois_insertion.lift_complete_lattice algebra.gi

instance : inhabited (subalgebra R A) := ⟨⊥⟩

theorem mem_bot {x : A} : x ∈ (⊥ : subalgebra R A) ↔ x ∈ set.range (algebra_map R A) :=
suffices (⊥ : subalgebra R A) = (of_id R A).range, by rw this; refl,
le_antisymm bot_le $ subalgebra.range_le _

theorem mem_top {x : A} : x ∈ (⊤ : subalgebra R A) :=
ring.mem_closure $ or.inr trivial

theorem eq_top_iff {S : subalgebra R A} :
  S = ⊤ ↔ ∀ x : A, x ∈ S :=
⟨λ h x, by rw h; exact mem_top, λ h, by ext x; exact ⟨λ _, mem_top, λ _, h x⟩⟩

/-- `alg_hom` to `⊤ : subalgebra R A`. -/
def to_top : A →ₐ[R] (⊤ : subalgebra R A) :=
by refine_struct { to_fun := λ x, (⟨x, mem_top⟩ : (⊤ : subalgebra R A)) }; intros; refl

end algebra

section int

variables (R : Type*) [ring R]

/-- Reinterpret a `ring_hom` as a `ℤ`-algebra homomorphism. -/
def alg_hom_int
  {R : Type u} [comm_ring R] [algebra ℤ R]
  {S : Type v} [comm_ring S] [algebra ℤ S]
  (f : R →+* S) : R →ₐ[ℤ] S :=
{ commutes' := λ i, show f _ = _, by simp, .. f }

/-- CRing ⥤ ℤ-Alg -/
instance algebra_int : algebra ℤ R :=
{ commutes' := λ x y, commute.cast_int_left _ _,
  smul_def' := λ _ _, gsmul_eq_mul _ _,
  .. int.cast_ring_hom R }

variables {R}
/-- A subring is a `ℤ`-subalgebra. -/
def subalgebra_of_subring (S : set R) [is_subring S] : subalgebra ℤ R :=
{ carrier := S,
  range_le' := by { rintros _ ⟨i, rfl⟩, rw [ring_hom.eq_int_cast, ← gsmul_one],
    exact is_add_subgroup.gsmul_mem is_submonoid.one_mem } }

@[simp] lemma mem_subalgebra_of_subring {x : R} {S : set R} [is_subring S] :
  x ∈ subalgebra_of_subring S ↔ x ∈ S :=
iff.rfl

section span_int
open submodule

lemma span_int_eq_add_group_closure (s : set R) :
  ↑(span ℤ s) = add_group.closure s :=
set.subset.antisymm (λ x hx, span_induction hx
  (λ _, add_group.mem_closure)
  is_add_submonoid.zero_mem
  (λ a b ha hb, is_add_submonoid.add_mem ha hb)
  (λ n a ha, by { exact is_add_subgroup.gsmul_mem ha }))
  (add_group.closure_subset subset_span)

@[simp] lemma span_int_eq (s : set R) [is_add_subgroup s] :
  (↑(span ℤ s) : set R) = s :=
by rw [span_int_eq_add_group_closure, add_group.closure_add_subgroup]

end span_int

end int

section restrict_scalars
/- In this section, we describe restriction of scalars: if `S` is an algebra over `R`, then
`S`-modules are also `R`-modules. -/

variables (R : Type*) [comm_ring R] (S : Type*) [ring S] [algebra R S]
(E : Type*) [add_comm_group E] [module S E] {F : Type*} [add_comm_group F] [module S F]

/-- When `E` is a module over a ring `S`, and `S` is an algebra over `R`, then `E` inherits a
module structure over `R`, called `module.restrict S R E`.
Not registered as an instance as `S` can not be inferred. -/
def module.restrict_scalars : module R E :=
{ smul      := λc x, (algebra_map R S c) • x,
  one_smul  := by simp,
  mul_smul  := by simp [mul_smul],
  smul_add  := by simp [smul_add],
  smul_zero := by simp [smul_zero],
  add_smul  := by simp [add_smul],
  zero_smul := by simp [zero_smul] }

variables {S E}

local attribute [instance] module.restrict_scalars

/-- The `R`-linear map induced by an `S`-linear map when `S` is an algebra over `R`. -/
def linear_map.restrict_scalars (f : E →ₗ[S] F) : E →ₗ[R] F :=
{ to_fun := f.to_fun,
  add := λx y, f.map_add x y,
  smul := λc x, f.map_smul (algebra_map R S c) x }

@[simp, squash_cast] lemma linear_map.coe_restrict_scalars_eq_coe (f : E →ₗ[S] F) :
  (f.restrict_scalars R : E → F) = f := rfl

/- Register as an instance (with low priority) the fact that a complex vector space is also a real
vector space. -/
instance module.complex_to_real (E : Type*) [add_comm_group E] [module ℂ E] : module ℝ E :=
module.restrict_scalars ℝ ℂ E
attribute [instance, priority 900] module.complex_to_real

end restrict_scalars<|MERGE_RESOLUTION|>--- conflicted
+++ resolved
@@ -63,47 +63,7 @@
 
 variables [comm_semiring R] [comm_semiring S] [semiring A] [algebra R A]
 
-<<<<<<< HEAD
-/--
-Creating an algebra from a function `i : R → A`,
-where `R` is a commutative ring and `A` is a possibly non-commutative ring,
-equipped with `is_ring_hom i`.
--/
--- The `is_ring_hom` argument is explicit, rather than instance implicit,
--- as typically at the point of use in this file it is constructed "on the spot".
-def of_fun' {A : Type w} [ring A] (i : R → A) (_ : is_ring_hom i) (comm : ∀ r a, a * i r = i r * a) : algebra R A :=
-{ smul := λ c x, i c * x,
-  to_fun := i,
-  commutes' := comm,
-  smul_def' := λ c x, rfl }
-
-/--
-Creating an algebra from a homomorphism `i : R →+* A`
-where `R` is a commutative ring and `A` is a possibly non-commutative ring,
--/
-def of_ring_hom' {A : Type w} [ring A] (i : R →+* A) (comm : ∀ r a, a * i r = i r * a) : algebra R A :=
-{ smul := λ c x, i c * x,
-  to_fun := i,
-  commutes' := comm,
-  smul_def' := λ c x, rfl }
-
-/--
-Creating an algebra from a function `i : R → S` between commutative rings,
-equipped with `is_ring_hom i`.
--/
--- The `is_ring_hom` argument is explicit, rather than instance implicit,
--- as typically at the point of use in this file it is constructed "on the spot".
-def of_fun (i : R → S) (I : is_ring_hom i) : algebra R S :=
-of_fun' i I (λ r a, mul_comm a (i r))
-
-/-- Creating an algebra from a homomorphism `i : R →+* S` between commutative rings. -/
-def of_ring_hom (i : R →+* S) : algebra R S :=
-of_ring_hom' i (λ r a, mul_comm a (i r))
-
-lemma smul_def'' (r : R) (x : A) : r • x = algebra_map A r * x :=
-=======
 lemma smul_def'' (r : R) (x : A) : r • x = algebra_map R A r * x :=
->>>>>>> 8356b798
 algebra.smul_def' r x
 
 @[priority 200] -- see Note [lower instance priority]
@@ -133,48 +93,6 @@
 
 @[simp] lemma smul_mul_assoc (r : R) (x y : A) :
   (r • x) * y = r • (x * y) :=
-<<<<<<< HEAD
-by rw [smul_def, smul_def, mul_assoc].
-
-/-- The monoid algebra R[G] is an algebra over R. -/
-instance algebra_monoid_algebra {G : Type*} [monoid G] : algebra R (monoid_algebra R G) :=
-{ to_fun := (monoid_algebra.single_one.ring_hom : R →+* monoid_algebra R G),
-  commutes' := monoid_algebra.single_one.central,
-  smul_def' := λ r f, monoid_algebra.module_smul_eq r f (by simp),
-  .. monoid_algebra.module }
-
-/-- The additive monoid algebra R[G] is an algebra over R. -/
-instance algebra_add_monoid_algebra {G : Type*} [add_monoid G] : algebra R (add_monoid_algebra R G) :=
-{ to_fun := (add_monoid_algebra.single_one.ring_hom : R →+* add_monoid_algebra R G),
-  commutes' := add_monoid_algebra.single_one.central,
-  smul_def' := λ r f, add_monoid_algebra.module_smul_eq r f (by simp),
-  .. add_monoid_algebra.module }
-
-/-- The algebra of polynomials over R. -/
-instance polynomial (R : Type u) [comm_ring R] : algebra R (polynomial R) :=
-algebra.algebra_add_monoid_algebra
--- FIXME revisit:
--- Unfortunately we can't just write `algebra.algebra_add_monoid_algebra` here,
--- as the `module R (polynomial R)` instance that results is not definitionally
--- equal to `polynomial.module` previously defined.
--- { to_fun := polynomial.C,
---   commutes' := λ _ _, mul_comm _ _,
---   smul_def' := λ c p, (polynomial.C_mul' c p).symm,
---   .. polynomial.module }
-
-/-- The algebra of multivariate polynomials. -/
-instance mv_polynomial (R : Type u) [comm_ring R]
-  (ι : Type v) : algebra R (mv_polynomial ι R) :=
-algebra.algebra_add_monoid_algebra
--- { to_fun := mv_polynomial.C,
---   commutes' := λ _ _, mul_comm _ _,
---   smul_def' := λ c p, (mv_polynomial.C_mul' c p).symm,
---   .. mv_polynomial.module }
-
-/-- Creating an algebra from a subring. This is the dual of ring extension. -/
-instance of_subring (S : set R) [is_subring S] : algebra S R :=
-of_fun subtype.val ⟨rfl, λ _ _, rfl, λ _ _, rfl⟩
-=======
 by rw [smul_def, smul_def, mul_assoc]
 
 end semiring
@@ -191,7 +109,6 @@
 /-- Creating an algebra from a subring. This is the dual of ring extension. -/
 instance of_subring (S : set R) [is_subring S] : algebra S R :=
 ring_hom.to_algebra ⟨coe, rfl, λ _ _, rfl, rfl, λ _ _, rfl⟩ $ λ _, mul_comm  _
->>>>>>> 8356b798
 
 variables (R A)
 /-- The multiplication in an algebra is a bilinear map. -/
@@ -418,13 +335,7 @@
 namespace complex
 
 instance algebra_over_reals : algebra ℝ ℂ :=
-<<<<<<< HEAD
-algebra.of_fun coe $ by constructor; intros; simp [one_re]
-
-instance : has_scalar ℝ ℂ := { smul := λ r c, ↑r * c}
-=======
 (ring_hom.of coe).to_algebra $ λ _, mul_comm _
->>>>>>> 8356b798
 
 end complex
 
@@ -541,12 +452,7 @@
 include R
 
 variables (R)
-<<<<<<< HEAD
-instance id : algebra R R :=
-algebra.of_ring_hom (ring_hom.id R)
-=======
 instance id : algebra R R := (ring_hom.id R).to_algebra mul_comm
->>>>>>> 8356b798
 
 namespace id
 
