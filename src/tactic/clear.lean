--- conflicted
+++ resolved
@@ -56,27 +56,7 @@
 gs ← get_goals,
 set_goals $ v :: gs
 
-
 namespace tactic.interactive
-
-/-- `clear' a b c` removes the given hypotheses from the local context.
-In contrast to `clear`, the order of hypotheses
-does not matter, even if there are dependencies between them. Fails if the
-target or any local hypotheses (other than the given ones) depend on the given
-hypotheses.
--/
-meta def clear' (p : parse (many ident)) : tactic unit := do
-hyps ← p.mmap get_local,
-tactic.clear' false (rb_map.set_of_list hyps)
-
-/-- `clear_dependent a b c` removes from the local context
-the given hypotheses and any other hypotheses that depend on them.
-The hypotheses can be given in any order. Fails if the target depends on any of
-the given hypotheses.
- -/
-meta def clear_dependent (p : parse (many ident)) : tactic unit := do
-hyps ← p.mmap get_local,
-tactic.clear' true (rb_map.set_of_list hyps)
 
 /--
 An improved version of the standard `clear` tactic. `clear` is sensitive to the
@@ -92,25 +72,9 @@
 end
 ```
 -/
-<<<<<<< HEAD
 meta def clear' (p : parse (many ident)) : tactic unit := do
 hyps ← p.mmap get_local,
 tactic.clear' false hyps
-
-/-- `clear_dependent a b c` removes from the local context
-the given hypotheses and any other hypotheses that depend on them.
-The hypotheses can be given in any order. Fails if the target depends on any of
-the given hypotheses.
-
----
-=======
-add_tactic_doc
-{ name       := "clear'",
-  category   := doc_category.tactic,
-  decl_names := [`tactic.interactive.clear', `tactic.interactive.clear_dependent],
-  tags       := ["context management"],
-  inherit_description_from := `tactic.interactive.clear' }
->>>>>>> ebdeb3b6
 
 /--
 A variant of `clear'` which clears not only the given hypotheses, but also any
@@ -124,7 +88,6 @@
   exact ()
 end
 ```
-<<<<<<< HEAD
  -/
 meta def clear_dependent (p : parse (many ident)) : tactic unit := do
 hyps ← p.mmap get_local,
@@ -137,14 +100,4 @@
   tags       := ["context management"],
   inherit_description_from := `tactic.interactive.clear' }
 
-=======
--/
->>>>>>> ebdeb3b6
-add_tactic_doc
-{ name       := "clear_dependent",
-  category   := doc_category.tactic,
-  decl_names := [`tactic.interactive.clear', `tactic.interactive.clear_dependent],
-  tags       := ["context management"],
-  inherit_description_from := `tactic.interactive.clear_dependent }
-
 end tactic.interactive