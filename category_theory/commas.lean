-- Copyright (c) 2018 Scott Morrison. All rights reserved.
-- Released under Apache 2.0 license as described in the file LICENSE.
-- Authors: Scott Morrison

import category_theory.types
import category_theory.isomorphism
import category_theory.whiskering

namespace category_theory

universes u₁ v₁ u₂ v₂ u₃ v₃
variables {A : Type u₁} [𝒜 : category.{u₁ v₁} A]
variables {B : Type u₂} [ℬ : category.{u₂ v₂} B]
variables {T : Type u₃} [𝒯 : category.{u₃ v₃} T]
include 𝒜 ℬ 𝒯

structure comma (L : A ⥤ T) (R : B ⥤ T) :=
<<<<<<< HEAD
(left : A)
(right : B)
(hom : L left ⟶ R right)
=======
(left : A . obviously)
(right : B . obviously)
(hom : L.obj left ⟶ R.obj right)
>>>>>>> c173d07d

variables {L : A ⥤ T} {R : B ⥤ T}

structure comma_morphism (X Y : comma L R) :=
(left : X.left ⟶ Y.left)
(right : X.right ⟶ Y.right)
(w' : L.map left ≫ Y.hom = X.hom ≫ R.map right . obviously)

restate_axiom comma_morphism.w'

namespace comma_morphism
@[extensionality] lemma ext
  {X Y : comma L R} {f g : comma_morphism X Y}
  (l : f.left = g.left) (r : f.right = g.right) : f = g :=
begin
  cases f, cases g,
  congr; assumption
end
end comma_morphism

instance comma_category : category (comma L R) :=
{ hom := comma_morphism,
  id := λ X,
  { left := 𝟙 X.left,
    right := 𝟙 X.right },
  comp := λ X Y Z f g,
  { left := f.left ≫ g.left,
    right := f.right ≫ g.right,
    w' :=
    begin
      rw [functor.map_comp,
          category.assoc,
          g.w,
          ←category.assoc,
          f.w,
          functor.map_comp,
          category.assoc],
    end }}

end category_theory<|MERGE_RESOLUTION|>--- conflicted
+++ resolved
@@ -15,21 +15,15 @@
 include 𝒜 ℬ 𝒯
 
 structure comma (L : A ⥤ T) (R : B ⥤ T) :=
-<<<<<<< HEAD
-(left : A)
-(right : B)
-(hom : L left ⟶ R right)
-=======
 (left : A . obviously)
 (right : B . obviously)
 (hom : L.obj left ⟶ R.obj right)
->>>>>>> c173d07d
 
 variables {L : A ⥤ T} {R : B ⥤ T}
 
 structure comma_morphism (X Y : comma L R) :=
-(left : X.left ⟶ Y.left)
-(right : X.right ⟶ Y.right)
+(left : X.left ⟶ Y.left . obviously)
+(right : X.right ⟶ Y.right . obviously)
 (w' : L.map left ≫ Y.hom = X.hom ≫ R.map right . obviously)
 
 restate_axiom comma_morphism.w'
